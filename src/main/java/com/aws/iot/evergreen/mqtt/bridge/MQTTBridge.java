--- conflicted
+++ resolved
@@ -22,10 +22,6 @@
     @Getter(AccessLevel.PACKAGE) // Getter for unit tests
     private final TopicMapping topicMapping;
     private final MessageBridge messageBridge;
-<<<<<<< HEAD
-    private final Topics topics;
-=======
->>>>>>> b5546c36
     private MQTTClient mqttClient;
     static final String MQTT_TOPIC_MAPPING = "mqttTopicMapping";
 
@@ -37,17 +33,12 @@
      */
     @Inject
     public MQTTBridge(Topics topics, TopicMapping topicMapping) {
-<<<<<<< HEAD
-        this(topics, new TopicMapping(), new MessageBridge(topicMapping));
-=======
         this(topics, topicMapping, new MessageBridge(topicMapping));
->>>>>>> b5546c36
     }
 
     protected MQTTBridge(Topics topics, TopicMapping topicMapping, MessageBridge messageBridge) {
         super(topics);
         this.topicMapping = topicMapping;
-        this.topics = topics;
 
         topics.lookup(KernelConfigResolver.PARAMETERS_CONFIG_KEY, MQTT_TOPIC_MAPPING).dflt("[]")
                 .subscribe((why, newv) -> {
@@ -76,10 +67,6 @@
     @Override
     public void startup() {
         try {
-<<<<<<< HEAD
-            this.mqttClient = new MQTTClient(topics);
-=======
->>>>>>> b5546c36
             mqttClient.start();
             messageBridge.addOrReplaceMessageClient(TopicMapping.TopicType.LocalMqtt, mqttClient);
         } catch (MQTTClientException e) {
