package com.aws.iot.evergreen.mqtt.bridge;

import com.aws.iot.evergreen.builtin.services.pubsub.PubSubIPCAgent;
import com.aws.iot.evergreen.config.Topics;
import com.aws.iot.evergreen.dcm.DCMService;
import com.aws.iot.evergreen.dcm.certificate.CsrProcessingException;
import com.aws.iot.evergreen.dependency.ImplementsService;
import com.aws.iot.evergreen.dependency.State;
import com.aws.iot.evergreen.kernel.EvergreenService;
<<<<<<< HEAD
import com.aws.iot.evergreen.kernel.Kernel;
import com.aws.iot.evergreen.kernel.exceptions.ServiceLoadException;
import com.aws.iot.evergreen.mqtt.bridge.auth.CsrGeneratingException;
import com.aws.iot.evergreen.mqtt.bridge.auth.MQTTClientKeyStore;
=======
import com.aws.iot.evergreen.mqtt.MqttClient;
import com.aws.iot.evergreen.mqtt.bridge.clients.IoTCoreClient;
>>>>>>> 353b5efa
import com.aws.iot.evergreen.mqtt.bridge.clients.MQTTClient;
import com.aws.iot.evergreen.mqtt.bridge.clients.MQTTClientException;
import com.aws.iot.evergreen.mqtt.bridge.clients.PubSubClient;
import com.aws.iot.evergreen.packagemanager.KernelConfigResolver;
import com.aws.iot.evergreen.util.Coerce;
import com.aws.iot.evergreen.util.Utils;
import lombok.AccessLevel;
import lombok.Getter;

import java.io.IOException;
import java.security.KeyStoreException;
import java.security.cert.CertificateException;
import java.util.List;
import javax.inject.Inject;

@ImplementsService(name = MQTTBridge.SERVICE_NAME)
public class MQTTBridge extends EvergreenService {
    public static final String SERVICE_NAME = "aws.greengrass.mqtt.bridge";
    static final String RUNTIME_CONFIG_KEY = "runtime";
    static final String CERTIFICATES_TOPIC = "certificates";
    static final String AUTHORITIES = "authorities";

    @Getter(AccessLevel.PACKAGE) // Getter for unit tests
    private final TopicMapping topicMapping;
    private final MessageBridge messageBridge;
    private MQTTClient mqttClient;
    private PubSubClient pubSubClient;
    private IoTCoreClient ioTCoreClient;
    static final String MQTT_TOPIC_MAPPING = "mqttTopicMapping";

    /**
     * Ctr for MQTTBridge.
     *
<<<<<<< HEAD
     * @param topics             topics passed by by the kernel
     * @param topicMapping       mapping of mqtt topics to iotCore/pubsub topics
     * @param kernel             greengrass kernel
     * @param mqttClientKeyStore KeyStore for MQTT Client
     */
    @Inject
    public MQTTBridge(Topics topics, TopicMapping topicMapping, Kernel kernel, MQTTClientKeyStore mqttClientKeyStore) {
        this(topics, topicMapping, new MessageBridge(topicMapping), kernel, mqttClientKeyStore);
    }

    protected MQTTBridge(Topics topics, TopicMapping topicMapping, MessageBridge messageBridge, Kernel kernel,
                         MQTTClientKeyStore mqttClientKeyStore) {
=======
     * @param topics         topics passed by by the kernel
     * @param topicMapping   mapping of mqtt topics to iotCore/pubsub topics
     * @param pubSubIPCAgent IPC agent for pubsub
     * @param mqttClient     mqtt client for iot core
     */
    @Inject
    public MQTTBridge(Topics topics, TopicMapping topicMapping, PubSubIPCAgent pubSubIPCAgent, MqttClient mqttClient) {
        this(topics, topicMapping, new MessageBridge(topicMapping), pubSubIPCAgent, mqttClient);
    }

    protected MQTTBridge(Topics topics, TopicMapping topicMapping, MessageBridge messageBridge,
                         PubSubIPCAgent pubSubIPCAgent, MqttClient mqttClient) {
>>>>>>> 353b5efa
        super(topics);
        this.topicMapping = topicMapping;

        topics.lookup(KernelConfigResolver.PARAMETERS_CONFIG_KEY, MQTT_TOPIC_MAPPING).dflt("[]")
                .subscribe((why, newv) -> {
                    try {
                        String mapping = Coerce.toString(newv);
                        if (Utils.isEmpty(mapping)) {
                            logger.debug("Mapping null or empty");
                            return;
                        }
                        logger.atDebug().kv("mapping", mapping).log("Updating mapping");
                        topicMapping.updateMapping(mapping);
                    } catch (IOException e) {
                        logger.atError("Invalid topic mapping").kv("TopicMapping", Coerce.toString(newv)).log();
                        // Currently, kernel spills all exceptions in std err which junit consider failures
                        serviceErrored(String.format("Invalid topic mapping. %s", e.getMessage()));
                    }
                });

        try {
            mqttClientKeyStore.init();
        } catch (CsrProcessingException | KeyStoreException | CsrGeneratingException e) {
            serviceErrored(e);
        }

        try {
            kernel.locate(DCMService.DCM_SERVICE_NAME).getConfig()
                    .lookup(RUNTIME_CONFIG_KEY, CERTIFICATES_TOPIC, AUTHORITIES)
                    .subscribe((why, newv) -> {
                        try {
                            List<String> caPemList = (List<String>) newv.toPOJO();
                            if (Utils.isEmpty(caPemList)) {
                                logger.debug("CA list null or empty");
                                return;
                            }
                            mqttClientKeyStore.updateCA(caPemList);
                        } catch (IOException | CertificateException | KeyStoreException e) {
                            logger.atError("Invalid CA list").kv("CAList", Coerce.toString(newv)).log();
                            serviceErrored(String.format("Invalid CA list. %s", e.getMessage()));
                        }
                    });
        } catch (ServiceLoadException e) {
            logger.atError().cause(e).log("Unable to locate {} service while subscribing to CA certificates",
                    DCMService.DCM_SERVICE_NAME);
            serviceErrored(e);
        }

        this.messageBridge = messageBridge;
        try {
            this.mqttClient = new MQTTClient(topics, mqttClientKeyStore);
        } catch (MQTTClientException e) {
            serviceErrored(e);
        }
        this.pubSubClient = new PubSubClient(pubSubIPCAgent);
        this.ioTCoreClient = new IoTCoreClient(mqttClient);
    }

    @Override
    public void startup() {
        try {
            mqttClient.start();
            messageBridge.addOrReplaceMessageClient(TopicMapping.TopicType.LocalMqtt, mqttClient);
        } catch (MQTTClientException e) {
            serviceErrored(e);
            return;
        }
        pubSubClient.start();
        messageBridge.addOrReplaceMessageClient(TopicMapping.TopicType.Pubsub, pubSubClient);

        ioTCoreClient.start();
        messageBridge.addOrReplaceMessageClient(TopicMapping.TopicType.IotCore, ioTCoreClient);

        reportState(State.RUNNING);
    }

    @Override
    public void shutdown() {
        messageBridge.removeMessageClient(TopicMapping.TopicType.LocalMqtt);
        if (mqttClient != null) {
            mqttClient.stop();
        }

        messageBridge.removeMessageClient(TopicMapping.TopicType.Pubsub);
        if (pubSubClient != null) {
            pubSubClient.stop();
        }

        messageBridge.removeMessageClient(TopicMapping.TopicType.IotCore);
        if (ioTCoreClient != null) {
            ioTCoreClient.stop();
        }
    }
}<|MERGE_RESOLUTION|>--- conflicted
+++ resolved
@@ -7,15 +7,12 @@
 import com.aws.iot.evergreen.dependency.ImplementsService;
 import com.aws.iot.evergreen.dependency.State;
 import com.aws.iot.evergreen.kernel.EvergreenService;
-<<<<<<< HEAD
 import com.aws.iot.evergreen.kernel.Kernel;
 import com.aws.iot.evergreen.kernel.exceptions.ServiceLoadException;
 import com.aws.iot.evergreen.mqtt.bridge.auth.CsrGeneratingException;
 import com.aws.iot.evergreen.mqtt.bridge.auth.MQTTClientKeyStore;
-=======
 import com.aws.iot.evergreen.mqtt.MqttClient;
 import com.aws.iot.evergreen.mqtt.bridge.clients.IoTCoreClient;
->>>>>>> 353b5efa
 import com.aws.iot.evergreen.mqtt.bridge.clients.MQTTClient;
 import com.aws.iot.evergreen.mqtt.bridge.clients.MQTTClientException;
 import com.aws.iot.evergreen.mqtt.bridge.clients.PubSubClient;
@@ -49,33 +46,23 @@
     /**
      * Ctr for MQTTBridge.
      *
-<<<<<<< HEAD
      * @param topics             topics passed by by the kernel
      * @param topicMapping       mapping of mqtt topics to iotCore/pubsub topics
+     * @param pubSubIPCAgent     IPC agent for pubsub
+     * @param mqttClient         mqtt client for iot core
      * @param kernel             greengrass kernel
      * @param mqttClientKeyStore KeyStore for MQTT Client
      */
     @Inject
-    public MQTTBridge(Topics topics, TopicMapping topicMapping, Kernel kernel, MQTTClientKeyStore mqttClientKeyStore) {
-        this(topics, topicMapping, new MessageBridge(topicMapping), kernel, mqttClientKeyStore);
+    public MQTTBridge(Topics topics, TopicMapping topicMapping, PubSubIPCAgent pubSubIPCAgent, MqttClient mqttClient, 
+                      Kernel kernel, MQTTClientKeyStore mqttClientKeyStore) {
+        this(topics, topicMapping, new MessageBridge(topicMapping), pubSubIPCAgent, mqttClient, kernel, 
+             mqttClientKeyStore);
     }
 
-    protected MQTTBridge(Topics topics, TopicMapping topicMapping, MessageBridge messageBridge, Kernel kernel,
+    protected MQTTBridge(Topics topics, TopicMapping topicMapping, MessageBridge messageBridge, 
+                         PubSubIPCAgent pubSubIPCAgent, MqttClient mqttClient, Kernel kernel, 
                          MQTTClientKeyStore mqttClientKeyStore) {
-=======
-     * @param topics         topics passed by by the kernel
-     * @param topicMapping   mapping of mqtt topics to iotCore/pubsub topics
-     * @param pubSubIPCAgent IPC agent for pubsub
-     * @param mqttClient     mqtt client for iot core
-     */
-    @Inject
-    public MQTTBridge(Topics topics, TopicMapping topicMapping, PubSubIPCAgent pubSubIPCAgent, MqttClient mqttClient) {
-        this(topics, topicMapping, new MessageBridge(topicMapping), pubSubIPCAgent, mqttClient);
-    }
-
-    protected MQTTBridge(Topics topics, TopicMapping topicMapping, MessageBridge messageBridge,
-                         PubSubIPCAgent pubSubIPCAgent, MqttClient mqttClient) {
->>>>>>> 353b5efa
         super(topics);
         this.topicMapping = topicMapping;
 
