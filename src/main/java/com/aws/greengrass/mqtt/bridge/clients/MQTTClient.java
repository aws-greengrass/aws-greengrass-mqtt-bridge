--- conflicted
+++ resolved
@@ -58,10 +58,7 @@
     @Getter(AccessLevel.PROTECTED)
     private Set<String> subscribedLocalMqttTopics = ConcurrentHashMap.newKeySet();
     private Set<String> toSubscribeLocalMqttTopics = new HashSet<>();
-<<<<<<< HEAD
-=======
-
->>>>>>> bd59a500
+
     private final MQTTClientKeyStore.UpdateListener onKeyStoreUpdate = this::reset;
     private final MQTTClientKeyStore mqttClientKeyStore;
 
