/*
 * Copyright Amazon.com, Inc. or its affiliates. All Rights Reserved.
 * SPDX-License-Identifier: Apache-2.0
 */

package com.aws.greengrass.mqttbridge;

import com.aws.greengrass.componentmanager.KernelConfigResolver;
import com.aws.greengrass.config.Topics;
import com.aws.greengrass.util.Coerce;
import com.aws.greengrass.util.Utils;

import java.net.URI;
import java.net.URISyntaxException;

/**
 * Utilities for accessing MQTT Bridge configuration.
 */
public final class BridgeConfig {

    @Deprecated
    static final String KEY_DEPRECATED_BROKER_URI = "brokerServerUri";
    static final String KEY_BROKER_URI = "brokerUri";
    public static final String KEY_CLIENT_ID = "clientId";
    static final String KEY_MQTT_TOPIC_MAPPING = "mqttTopicMapping";
    public static final String KEY_USERNAME = "username";
    public static final String KEY_PASSWORD = "password";

<<<<<<< HEAD
    static final String[] ALL_KEYS = {
            KEY_DEPRECATED_BROKER_URI,
            KEY_BROKER_URI,
            KEY_CLIENT_ID,
            KEY_MQTT_TOPIC_MAPPING,
            KEY_USERNAME,
            KEY_PASSWORD
    };

=======
>>>>>>> 01365f00
    static final String[] PATH_DEPRECATED_BROKER_URI =
            {KernelConfigResolver.CONFIGURATION_CONFIG_KEY, KEY_DEPRECATED_BROKER_URI};
    static final String[] PATH_BROKER_URI =
            {KernelConfigResolver.CONFIGURATION_CONFIG_KEY, KEY_BROKER_URI};
    static final String[] PATH_CLIENT_ID =
            {KernelConfigResolver.CONFIGURATION_CONFIG_KEY, KEY_CLIENT_ID};
    static final String[] PATH_MQTT_TOPIC_MAPPING =
            {KernelConfigResolver.CONFIGURATION_CONFIG_KEY, KEY_MQTT_TOPIC_MAPPING};
    private static final String[] PATH_USERNAME =
            {KernelConfigResolver.CONFIGURATION_CONFIG_KEY, KEY_USERNAME};
    private static final String[] PATH_PASSWORD =
            {KernelConfigResolver.CONFIGURATION_CONFIG_KEY, KEY_PASSWORD};

    private static final String DEFAULT_BROKER_URI = "ssl://localhost:8883";
    private static final String DEFAULT_CLIENT_ID = "mqtt-bridge-" + Utils.generateRandomString(11);
    private static final String DEFAULT_USERNAME = "";
    private static final String DEFAULT_PASSWORD = "";

    private BridgeConfig(){
    }

    /**
     * Get brokerUri configuration.
     *
     * @param topics config topics
     * @return brokerUri value
     * @throws URISyntaxException for invalid brokerUri format
     */
    public static URI getBrokerUri(Topics topics) throws URISyntaxException {
        // brokerUri should take precedence since brokerServerUri is deprecated
        String deprecatedBrokerUri = Coerce.toString(
                topics.findOrDefault(DEFAULT_BROKER_URI, PATH_DEPRECATED_BROKER_URI));
        String brokerUri = Coerce.toString(
                topics.findOrDefault(deprecatedBrokerUri, PATH_BROKER_URI));
        return new URI(brokerUri);
    }

    /**
     * Get clientId configuration.
     *
     * @param topics config topics
     * @return clientId value
     */
    public static String getClientId(Topics topics) {
        return Coerce.toString(topics.findOrDefault(DEFAULT_CLIENT_ID, PATH_CLIENT_ID));
    }

    /**
     * Get mqtt username configuration.
     *
     * @param topics config topics
     * @return username value
     */
    public static String getUsername(Topics topics) {
        return Coerce.toString(topics.findOrDefault(DEFAULT_USERNAME, PATH_USERNAME));
    }

    /**
     * Get mqtt password configuration.
     *
     * @param topics config topics
     * @return password value
     */
    public static String getPassword(Topics topics) {
        return Coerce.toString(topics.findOrDefault(DEFAULT_PASSWORD, PATH_PASSWORD));
    }
}<|MERGE_RESOLUTION|>--- conflicted
+++ resolved
@@ -26,18 +26,6 @@
     public static final String KEY_USERNAME = "username";
     public static final String KEY_PASSWORD = "password";
 
-<<<<<<< HEAD
-    static final String[] ALL_KEYS = {
-            KEY_DEPRECATED_BROKER_URI,
-            KEY_BROKER_URI,
-            KEY_CLIENT_ID,
-            KEY_MQTT_TOPIC_MAPPING,
-            KEY_USERNAME,
-            KEY_PASSWORD
-    };
-
-=======
->>>>>>> 01365f00
     static final String[] PATH_DEPRECATED_BROKER_URI =
             {KernelConfigResolver.CONFIGURATION_CONFIG_KEY, KEY_DEPRECATED_BROKER_URI};
     static final String[] PATH_BROKER_URI =
