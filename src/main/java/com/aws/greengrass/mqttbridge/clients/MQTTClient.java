/*
 * Copyright Amazon.com, Inc. or its affiliates. All Rights Reserved.
 * SPDX-License-Identifier: Apache-2.0
 */

package com.aws.greengrass.mqttbridge.clients;

import com.aws.greengrass.logging.api.Logger;
import com.aws.greengrass.logging.impl.LogManager;
import com.aws.greengrass.mqttbridge.BridgeConfig;
import com.aws.greengrass.mqttbridge.Message;
import com.aws.greengrass.mqttbridge.auth.MQTTClientKeyStore;
import lombok.AccessLevel;
import lombok.Builder;
import lombok.Getter;
import lombok.NonNull;
<<<<<<< HEAD
import lombok.Value;
=======
>>>>>>> 4cf1130b
import org.eclipse.paho.client.mqttv3.IMqttClient;
import org.eclipse.paho.client.mqttv3.IMqttDeliveryToken;
import org.eclipse.paho.client.mqttv3.MqttCallback;
import org.eclipse.paho.client.mqttv3.MqttClient;
import org.eclipse.paho.client.mqttv3.MqttClientPersistence;
import org.eclipse.paho.client.mqttv3.MqttConnectOptions;
import org.eclipse.paho.client.mqttv3.MqttException;
import org.eclipse.paho.client.mqttv3.persist.MemoryPersistence;

import java.net.URI;
import java.security.KeyStoreException;
import java.util.HashSet;
import java.util.Set;
import java.util.concurrent.ExecutorService;
import java.util.concurrent.Future;
import java.util.function.Consumer;
import javax.net.ssl.SSLSocketFactory;

public class MQTTClient implements MessageClient {
    private static final Logger LOGGER = LogManager.getLogger(MQTTClient.class);

    public static final String ERROR_MISSING_USERNAME = "Password provided without username";

    public static final String TOPIC = "topic";
    private static final int MIN_WAIT_RETRY_IN_SECONDS = 1;
    private static final int MAX_WAIT_RETRY_IN_SECONDS = 120;

    private final MqttConnectOptions connOpts = new MqttConnectOptions();
    private final MQTTClientKeyStore.UpdateListener updateListener = this::reset;
    private Consumer<Message> messageHandler;
    private final Config config;

    private final MqttClientPersistence dataStore;
    private Future<?> connectFuture;
    private IMqttClient mqttClientInternal;
    @Getter(AccessLevel.PROTECTED)
    private Set<String> subscribedLocalMqttTopics = new HashSet<>();
    private Set<String> toSubscribeLocalMqttTopics = new HashSet<>();

    private final MqttCallback mqttCallback = new MqttCallback() {
        @Override
        public void connectionLost(Throwable cause) {
            LOGGER.atDebug().setCause(cause).log("MQTT client disconnected, reconnecting...");
            reconnectAndResubscribe();
        }

        @Override
        public void messageArrived(String topic, org.eclipse.paho.client.mqttv3.MqttMessage message) {
            LOGGER.atTrace().kv(TOPIC, topic).log("Received MQTT message");

            if (messageHandler == null) {
                LOGGER.atWarn().kv(TOPIC, topic).log("MQTT message received but message handler not set");
            } else {
                Message msg = new Message(topic, message.getPayload());
                messageHandler.accept(msg);
            }
        }

        @Override
        public void deliveryComplete(IMqttDeliveryToken token) {
        }
    };

    @Value
    @Builder
    public static class Config {
        @NonNull
        URI brokerUri;
        @NonNull
        String clientId;
        @NonNull
        String username;
        @NonNull
        String password;
        MQTTClientKeyStore mqttClientKeyStore;
        @NonNull
        ExecutorService executorService;
        IMqttClient internalMqttClientOverride;
    }

    /**
     * Construct an MQTTClient.
     *
     * @param config MQTTClient configuration
     * @throws MQTTClientException      if unable to create client for the mqtt broker
     */
    public MQTTClient(Config config) throws MQTTClientException {
        if (config.getUsername().isEmpty() && !config.getPassword().isEmpty()) {
            throw new MQTTClientException(ERROR_MISSING_USERNAME);
        }

<<<<<<< HEAD
        this.config = config;
=======
    protected MQTTClient(@NonNull URI brokerUri, @NonNull String clientId, MQTTClientKeyStore mqttClientKeyStore,
                         ExecutorService executorService, IMqttClient mqttClient) {
        this.brokerUri = brokerUri;
        this.clientId = clientId;
        this.mqttClientInternal = mqttClient;
>>>>>>> 4cf1130b
        this.dataStore = new MemoryPersistence();

        if (this.config.getInternalMqttClientOverride() == null) {
            try {
                this.mqttClientInternal = new MqttClient(
                        this.config.getBrokerUri().toString(),
                        this.config.getClientId(),
                        this.dataStore
                );
            } catch (MqttException e) {
                throw new MQTTClientException("Unable to create an MQTT client", e);
            }
        } else {
            this.mqttClientInternal = this.config.getInternalMqttClientOverride();
        }

        this.config.getMqttClientKeyStore().listenToUpdates(updateListener);
    }

    void reset() {
        if (mqttClientInternal.isConnected()) {
            try {
                mqttClientInternal.disconnect();
            } catch (MqttException e) {
                LOGGER.atError().setCause(e).log("Failed to disconnect MQTT client");
                return;
            }
        }

        try {
            connectAndSubscribe();
        } catch (KeyStoreException e) {
            throw new RuntimeException(e);
        }
    }

    /**
     * Start the {@link MQTTClient}.
     *
     * @throws RuntimeException    if the client cannot load the KeyStore used to connect to the broker.
     * @throws MQTTClientException if client is already closed
     */
    public void start() throws MQTTClientException {
        mqttClientInternal.setCallback(mqttCallback);
        try {
            connectAndSubscribe();
        } catch (KeyStoreException e) {
            throw new RuntimeException(e);
        }
    }

    /**
     * Stop the {@link MQTTClient}.
     */
    public void stop() {
        config.getMqttClientKeyStore().unsubscribeToUpdates(updateListener);
        removeMappingAndSubscriptions();

        try {
            if (mqttClientInternal.isConnected()) {
                mqttClientInternal.disconnect();
            }
            dataStore.close();
        } catch (MqttException e) {
            LOGGER.atError().setCause(e).log("Failed to disconnect MQTT client");
        }
    }

    private synchronized void removeMappingAndSubscriptions() {
        unsubscribeAll();
        subscribedLocalMqttTopics.clear();
    }

    private void unsubscribeAll() {
        LOGGER.atDebug().kv("mapping", subscribedLocalMqttTopics).log("Unsubscribe from local MQTT topics");

        this.subscribedLocalMqttTopics.forEach(s -> {
            try {
                mqttClientInternal.unsubscribe(s);
                LOGGER.atDebug().kv(TOPIC, s).log("Unsubscribed from topic");
            } catch (MqttException e) {
                LOGGER.atWarn().kv(TOPIC, s).setCause(e).log("Unable to unsubscribe");
            }
        });
    }

    @Override
    public void publish(Message message) throws MessageClientException {
        try {
            mqttClientInternal
                    .publish(message.getTopic(), new org.eclipse.paho.client.mqttv3.MqttMessage(message.getPayload()));
        } catch (MqttException e) {
            LOGGER.atError().setCause(e).kv(TOPIC, message.getTopic()).log("MQTT publish failed");
            throw new MQTTClientException("Failed to publish message", e);
        }
    }

    @Override
    public boolean supportsTopicFilters() {
        return true;
    }

    @Override
    public synchronized void updateSubscriptions(Set<String> topics, Consumer<Message> messageHandler) {
        this.messageHandler = messageHandler;

        this.toSubscribeLocalMqttTopics = new HashSet<>(topics);
        LOGGER.atDebug().kv("topics", topics).log("Updated local MQTT topics to subscribe");

        if (mqttClientInternal.isConnected()) {
            updateSubscriptionsInternal();
        }
    }

    private synchronized void updateSubscriptionsInternal() {
        Set<String> topicsToRemove = new HashSet<>(subscribedLocalMqttTopics);
        topicsToRemove.removeAll(toSubscribeLocalMqttTopics);

        topicsToRemove.forEach(s -> {
            try {
                mqttClientInternal.unsubscribe(s);
                LOGGER.atDebug().kv(TOPIC, s).log("Unsubscribed from topic");
                subscribedLocalMqttTopics.remove(s);
            } catch (MqttException e) {
                LOGGER.atError().kv(TOPIC, s).setCause(e).log("Unable to unsubscribe");
                // If we are unable to unsubscribe, leave the topic in the set so that we can try to remove next time.
            }
        });

        Set<String> topicsToSubscribe = new HashSet<>(toSubscribeLocalMqttTopics);
        topicsToSubscribe.removeAll(subscribedLocalMqttTopics);

        // TODO: Support configurable qos, add retry
        topicsToSubscribe.forEach(s -> {
            try {
                mqttClientInternal.subscribe(s);
                LOGGER.atDebug().kv(TOPIC, s).log("Subscribed to topic");
                subscribedLocalMqttTopics.add(s);
            } catch (MqttException e) {
                LOGGER.atError().kv(TOPIC, s).log("Failed to subscribe");
            }
        });
    }

    private synchronized void connectAndSubscribe() throws KeyStoreException {
        if (connectFuture != null) {
            connectFuture.cancel(true);
        }

        //TODO: persistent session could be used
        connOpts.setCleanSession(true);

        if ("ssl".equalsIgnoreCase(config.getBrokerUri().getScheme())) {
            SSLSocketFactory ssf = config.getMqttClientKeyStore().getSSLSocketFactory();
            connOpts.setSocketFactory(ssf);
        }

        if (!config.getUsername().isEmpty()) {
            connOpts.setUserName(config.getUsername());
            if (!config.getPassword().isEmpty()) {
                connOpts.setPassword(config.getPassword().toCharArray());
            }
        }

        LOGGER.atInfo().kv("uri", config.getBrokerUri()).kv(BridgeConfig.KEY_CLIENT_ID, config.getClientId())
                .log("Connecting to broker");
        connectFuture = config.getExecutorService().submit(this::reconnectAndResubscribe);
    }

    private synchronized void doConnect() throws MqttException {
        if (!mqttClientInternal.isConnected()) {
            mqttClientInternal.connect(connOpts);
            LOGGER.atInfo().kv("uri", config.getBrokerUri()).kv(BridgeConfig.KEY_CLIENT_ID, config.getClientId())
                    .log("Connected to broker");
        }
    }

    private void reconnectAndResubscribe() {
        int waitBeforeRetry = MIN_WAIT_RETRY_IN_SECONDS;

        while (!mqttClientInternal.isConnected()) {
            // prevent connection attempt when interrupted
            if (Thread.interrupted()) {
                return;
            }

            try {
                // TODO: Clean up this loop
                doConnect();
            } catch (MqttException e) {
                LOGGER.atDebug().setCause(e)
                        .log("Unable to connect. Will be retried after {} seconds", waitBeforeRetry);
                try {
                    Thread.sleep(waitBeforeRetry * 1000);
                } catch (InterruptedException er) {
                    Thread.currentThread().interrupt();
                    LOGGER.atInfo().setCause(er).log("Aborting connection due to interrupt");
                    return;
                }
                waitBeforeRetry = Math.min(2 * waitBeforeRetry, MAX_WAIT_RETRY_IN_SECONDS);
            }
        }

        resubscribe();
    }

    private synchronized void resubscribe() {
        subscribedLocalMqttTopics.clear();
        // Resubscribe to topics
        updateSubscriptionsInternal();
    }
}<|MERGE_RESOLUTION|>--- conflicted
+++ resolved
@@ -14,10 +14,7 @@
 import lombok.Builder;
 import lombok.Getter;
 import lombok.NonNull;
-<<<<<<< HEAD
 import lombok.Value;
-=======
->>>>>>> 4cf1130b
 import org.eclipse.paho.client.mqttv3.IMqttClient;
 import org.eclipse.paho.client.mqttv3.IMqttDeliveryToken;
 import org.eclipse.paho.client.mqttv3.MqttCallback;
@@ -109,15 +106,7 @@
             throw new MQTTClientException(ERROR_MISSING_USERNAME);
         }
 
-<<<<<<< HEAD
         this.config = config;
-=======
-    protected MQTTClient(@NonNull URI brokerUri, @NonNull String clientId, MQTTClientKeyStore mqttClientKeyStore,
-                         ExecutorService executorService, IMqttClient mqttClient) {
-        this.brokerUri = brokerUri;
-        this.clientId = clientId;
-        this.mqttClientInternal = mqttClient;
->>>>>>> 4cf1130b
         this.dataStore = new MemoryPersistence();
 
         if (this.config.getInternalMqttClientOverride() == null) {
