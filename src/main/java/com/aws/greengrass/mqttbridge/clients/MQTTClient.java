--- conflicted
+++ resolved
@@ -29,7 +29,6 @@
 import java.util.concurrent.ExecutorService;
 import java.util.concurrent.Future;
 import java.util.function.Consumer;
-import javax.inject.Inject;
 import javax.net.ssl.SSLSocketFactory;
 
 public class MQTTClient implements MessageClient {
@@ -86,14 +85,16 @@
      *
      * @param brokerUri          broker uri
      * @param clientId           client id
+     * @param username           optional username
+     * @param password           optional password
      * @param mqttClientKeyStore KeyStore for MQTT Client
      * @param executorService    Executor service
      * @throws MQTTClientException if unable to create client for the mqtt broker
      */
-    @Inject
-    public MQTTClient(URI brokerUri, String clientId, MQTTClientKeyStore mqttClientKeyStore,
-                      ExecutorService executorService) throws MQTTClientException {
-        this(brokerUri, clientId, mqttClientKeyStore, executorService, null);
+    public MQTTClient(URI brokerUri, String clientId, String username, String password,
+                      MQTTClientKeyStore mqttClientKeyStore, ExecutorService executorService)
+            throws MQTTClientException {
+        this(brokerUri, clientId, username, password, mqttClientKeyStore, executorService, null);
         try {
             this.mqttClientInternal = new MqttClient(brokerUri.toString(), clientId, dataStore);
         } catch (MqttException e) {
@@ -101,20 +102,19 @@
         }
     }
 
-    protected MQTTClient(URI brokerUri, String clientId, MQTTClientKeyStore mqttClientKeyStore,
-                         ExecutorService executorService, IMqttClient mqttClient) {
+    protected MQTTClient(URI brokerUri, String clientId, String username, String password,
+                         MQTTClientKeyStore mqttClientKeyStore, ExecutorService executorService,
+                         IMqttClient mqttClient) {
         Objects.requireNonNull(brokerUri, "Broker URI cannot be null");
         Objects.requireNonNull(clientId, "Client ID cannot be null");
+        Objects.requireNonNull(username, "Username cannot be null");
+        Objects.requireNonNull(password, "Password cannot be null");
         this.brokerUri = brokerUri;
         this.clientId = clientId;
         this.mqttClientInternal = mqttClient;
         this.dataStore = new MemoryPersistence();
-<<<<<<< HEAD
-        this.clientId = BridgeConfig.getClientId(topics);
-        this.username = BridgeConfig.getUsername(topics);
-        this.password = BridgeConfig.getPassword(topics);
-=======
->>>>>>> e14f4589
+        this.username = username;
+        this.password = password;
         this.mqttClientKeyStore = mqttClientKeyStore;
         this.mqttClientKeyStore.listenToUpdates(updateListener);
         this.executorService = executorService;
@@ -140,7 +140,7 @@
     /**
      * Start the {@link MQTTClient}.
      *
-     * @throws RuntimeException if the client cannot load the KeyStore used to connect to the broker.
+     * @throws RuntimeException    if the client cannot load the KeyStore used to connect to the broker.
      * @throws MQTTClientException if client is already closed
      */
     public void start() throws MQTTClientException {
