/*
 * Copyright Amazon.com, Inc. or its affiliates. All Rights Reserved.
 * SPDX-License-Identifier: Apache-2.0
 */

package com.aws.greengrass.mqttbridge;

import com.aws.greengrass.builtin.services.pubsub.PubSubIPCEventStreamAgent;
import com.aws.greengrass.certificatemanager.certificate.CsrProcessingException;
import com.aws.greengrass.componentmanager.KernelConfigResolver;
import com.aws.greengrass.config.Node;
import com.aws.greengrass.config.Subscriber;
import com.aws.greengrass.config.Topic;
import com.aws.greengrass.config.Topics;
import com.aws.greengrass.config.WhatHappened;
import com.aws.greengrass.dependency.ImplementsService;
import com.aws.greengrass.dependency.State;
import com.aws.greengrass.device.ClientDevicesAuthService;
import com.aws.greengrass.lifecyclemanager.Kernel;
import com.aws.greengrass.lifecyclemanager.PluginService;
import com.aws.greengrass.lifecyclemanager.exceptions.ServiceLoadException;
import com.aws.greengrass.mqttbridge.auth.CsrGeneratingException;
import com.aws.greengrass.mqttbridge.auth.MQTTClientKeyStore;
import com.aws.greengrass.mqttbridge.clients.IoTCoreClient;
import com.aws.greengrass.mqttbridge.clients.MQTTClient;
import com.aws.greengrass.mqttbridge.clients.MQTTClientException;
import com.aws.greengrass.mqttbridge.clients.PubSubClient;
import com.aws.greengrass.mqttbridge.util.BatchedSubscriber;
import com.aws.greengrass.mqttclient.MqttClient;
import com.aws.greengrass.util.Utils;
import com.fasterxml.jackson.core.type.TypeReference;
import com.fasterxml.jackson.databind.MapperFeature;
import com.fasterxml.jackson.databind.json.JsonMapper;
import lombok.AccessLevel;
import lombok.Getter;
import lombok.Setter;

import java.io.IOException;
import java.net.URI;
import java.net.URISyntaxException;
import java.security.KeyStoreException;
import java.security.cert.CertificateException;
import java.util.List;
import java.util.Map;
import java.util.concurrent.ExecutorService;
import java.util.function.Consumer;
import java.util.stream.Collectors;
import javax.inject.Inject;

@ImplementsService(name = MQTTBridge.SERVICE_NAME)
public class MQTTBridge extends PluginService {
    public static final String SERVICE_NAME = "aws.greengrass.clientdevices.mqtt.Bridge";

    @Getter(AccessLevel.PACKAGE) // Getter for unit tests
    private final TopicMapping topicMapping;
    private final MessageBridge messageBridge;
    private final Kernel kernel;
    private final MQTTClientKeyStore mqttClientKeyStore;
    @Setter(AccessLevel.PACKAGE) // Setter for unit tests
    private MQTTClientFactory mqttClientFactory;
    private final ConfigurationChangeHandler configurationChangeHandler;
    private MQTTClient mqttClient;
    private PubSubClient pubSubClient;
    private IoTCoreClient ioTCoreClient;
    private URI brokerUri;
    private String clientId;
    private String username;
    private String password;
    private Topic certificateAuthoritiesTopic;
    private Subscriber certificateAuthoritiesTopicSubscriber;

    private static final JsonMapper OBJECT_MAPPER =
            JsonMapper.builder().enable(MapperFeature.ACCEPT_CASE_INSENSITIVE_PROPERTIES).build();

    @FunctionalInterface
    interface MQTTClientFactory {
        MQTTClient get() throws MQTTClientException;
    }

    /**
     * Ctr for MQTTBridge.
     *
     * @param topics             topics passed by the Nucleus
     * @param topicMapping       mapping of mqtt topics to iotCore/pubsub topics
     * @param pubSubIPCAgent     IPC agent for pubsub
     * @param iotMqttClient      mqtt client for iot core
     * @param kernel             Greengrass kernel
     * @param mqttClientKeyStore KeyStore for MQTT Client
     * @param executorService    Executor service
     */
    @Inject
    public MQTTBridge(Topics topics, TopicMapping topicMapping, PubSubIPCEventStreamAgent pubSubIPCAgent,
                      MqttClient iotMqttClient, Kernel kernel, MQTTClientKeyStore mqttClientKeyStore,
                      ExecutorService executorService) {
        this(topics, topicMapping, new MessageBridge(topicMapping), pubSubIPCAgent, iotMqttClient, kernel,
                mqttClientKeyStore, executorService);
    }

    protected MQTTBridge(Topics topics, TopicMapping topicMapping, MessageBridge messageBridge,
                         PubSubIPCEventStreamAgent pubSubIPCAgent, MqttClient iotMqttClient, Kernel kernel,
                         MQTTClientKeyStore mqttClientKeyStore, ExecutorService executorService) {
        super(topics);
        this.topicMapping = topicMapping;
        this.kernel = kernel;
        this.mqttClientKeyStore = mqttClientKeyStore;
        this.messageBridge = messageBridge;
        this.pubSubClient = new PubSubClient(pubSubIPCAgent);
        this.ioTCoreClient = new IoTCoreClient(iotMqttClient);
<<<<<<< HEAD
        this.mqttClientFactory = () -> new MQTTClient(MQTTClient.Config.builder()
                .brokerUri(brokerUri)
                .clientId(clientId)
                .username(username)
                .password(password)
                .mqttClientKeyStore(mqttClientKeyStore)
                .executorService(executorService)
                .build());

        // handle configuration changes
        Topics mappingConfigTopics = topics.lookupTopics(BridgeConfig.PATH_MQTT_TOPIC_MAPPING);
        topics.lookupTopics(KernelConfigResolver.CONFIGURATION_CONFIG_KEY).subscribe((what, child) -> {
            // initialization
            if (child == null) {
                onMqttTopicMappingChange(mappingConfigTopics);
                return;
            }

            // ignore irrelevant changes
            if (what == WhatHappened.timestampUpdated || what == WhatHappened.interiorAdded) {
                return;
            }

            // handle mqtt topic mapping changes dynamically
            if (child.childOf(BridgeConfig.KEY_MQTT_TOPIC_MAPPING)) {
                onMqttTopicMappingChange(mappingConfigTopics);
                return;
            }

            // otherwise, reinstall to completely refresh this plugin
            requestReinstall();
        });
    }

    private void onMqttTopicMappingChange(Topics mappingConfigTopics) {
        if (mappingConfigTopics.isEmpty()) {
            topicMapping.updateMapping(Collections.emptyMap());
            return;
        }

        try {
            Map<String, TopicMapping.MappingEntry> mapping = OBJECT_MAPPER
                    .convertValue(mappingConfigTopics.toPOJO(),
                            new TypeReference<Map<String, TopicMapping.MappingEntry>>() {
                            });
            logger.atInfo().kv("mapping", mapping).log("Updating mapping");
            topicMapping.updateMapping(mapping);
        } catch (IllegalArgumentException e) {
            // Currently, Nucleus spills all exceptions in std err which junit consider failures
            serviceErrored(e);
        }
=======
        this.mqttClientFactory = () -> new MQTTClient(brokerUri, clientId, mqttClientKeyStore, executorService);
        this.configurationChangeHandler = new ConfigurationChangeHandler();
>>>>>>> 4cf1130b
    }

    @Override
    public void install() {
        configurationChangeHandler.listen();

        try {
            this.brokerUri = BridgeConfig.getBrokerUri(config);
        } catch (URISyntaxException e) {
            serviceErrored(e);
            return;
        }
        this.clientId = BridgeConfig.getClientId(config);
        this.username = BridgeConfig.getUsername(config);
        this.password = BridgeConfig.getPassword(config);
    }

    @Override
    public void startup() {
        try {
            mqttClientKeyStore.init();
        } catch (CsrProcessingException | KeyStoreException | CsrGeneratingException e) {
            serviceErrored(e);
            return;
        }

        try {
            subscribeToCertificateAuthoritiesTopic(caPemList -> {
                try {
                    if (!Utils.isEmpty(caPemList)) {
                        logger.atDebug().kv("numCaCerts", caPemList.size()).log("CA update received");
                        mqttClientKeyStore.updateCA(caPemList);
                    }
                } catch (IOException | CertificateException | KeyStoreException e) {
                    serviceErrored(e);
                }
            });
        } catch (ServiceLoadException e) {
            serviceErrored(e);
            return;
        }

        try {
            mqttClient = mqttClientFactory.get();
            mqttClient.start();
            messageBridge.addOrReplaceMessageClient(TopicMapping.TopicType.LocalMqtt, mqttClient);
        } catch (MQTTClientException e) {
            serviceErrored(e);
            return;
        }
        pubSubClient.start();
        messageBridge.addOrReplaceMessageClient(TopicMapping.TopicType.Pubsub, pubSubClient);

        ioTCoreClient.start();
        messageBridge.addOrReplaceMessageClient(TopicMapping.TopicType.IotCore, ioTCoreClient);

        messageBridge.start();

        reportState(State.RUNNING);
    }

    @Override
    public void shutdown() {
        unsubscribeFromCertificateAuthoritiesTopic();

        messageBridge.stop();
        messageBridge.removeAllMessageClients();

        if (mqttClient != null) {
            mqttClient.stop();
        }

        if (pubSubClient != null) {
            pubSubClient.stop();
        }

        if (ioTCoreClient != null) {
            ioTCoreClient.stop();
        }
    }

    @SuppressWarnings("unchecked")
    private void subscribeToCertificateAuthoritiesTopic(Consumer<List<String>> onCAChange) throws ServiceLoadException {
        certificateAuthoritiesTopic = kernel
                .locate(ClientDevicesAuthService.CLIENT_DEVICES_AUTH_SERVICE_NAME).getConfig()
                .lookup(RUNTIME_STORE_NAMESPACE_TOPIC,
                        ClientDevicesAuthService.CERTIFICATES_KEY,
                        ClientDevicesAuthService.AUTHORITIES_TOPIC);

        certificateAuthoritiesTopicSubscriber = (what, caPemList) ->
                onCAChange.accept((List<String>) caPemList.toPOJO());

        certificateAuthoritiesTopic.subscribe(certificateAuthoritiesTopicSubscriber);
    }

    private void unsubscribeFromCertificateAuthoritiesTopic() {
        if (certificateAuthoritiesTopic != null && certificateAuthoritiesTopicSubscriber != null) {
            certificateAuthoritiesTopic.remove(certificateAuthoritiesTopicSubscriber);
        }
    }

    /**
     * Responsible for handling all bridge config changes.
     */
    public class ConfigurationChangeHandler {

        private final Topics configurationTopics = config.lookupTopics(KernelConfigResolver.CONFIGURATION_CONFIG_KEY);
        private final Topics mappingConfigTopics = config.lookupTopics(BridgeConfig.PATH_MQTT_TOPIC_MAPPING);

        private final BatchedSubscriber subscriber = new BatchedSubscriber(configurationTopics, (what, whatChanged) -> {

            if (what == WhatHappened.initialized
                    || whatChanged.stream().allMatch(n -> n.childOf(BridgeConfig.KEY_MQTT_TOPIC_MAPPING))) {

                Map<String, TopicMapping.MappingEntry> mapping;
                try {
                    mapping = getMapping();
                } catch (IllegalArgumentException e) {
                    serviceErrored(e);
                    return;
                }

                logger.atInfo("service-config-change").kv("mapping", mapping).log("Updating mapping");
                topicMapping.updateMapping(mapping);
                return;
            }

            logger.atInfo("service-config-change")
                    .kv("changes", whatChanged.stream().map(Node::getName).collect(Collectors.toList()))
                    .log("Requesting reinstallation of bridge");
            requestReinstall();
        });

        private Map<String, TopicMapping.MappingEntry> getMapping() {
            return OBJECT_MAPPER.convertValue(
                    mappingConfigTopics.toPOJO(),
                    new TypeReference<Map<String, TopicMapping.MappingEntry>>() {
                    }
            );
        }

        /**
         * Begin listening and responding to bridge configuration changes.
         *
         * <p>This operation is idempotent.
         */
        public void listen() {
            subscriber.subscribe();
        }
    }
}<|MERGE_RESOLUTION|>--- conflicted
+++ resolved
@@ -106,7 +106,6 @@
         this.messageBridge = messageBridge;
         this.pubSubClient = new PubSubClient(pubSubIPCAgent);
         this.ioTCoreClient = new IoTCoreClient(iotMqttClient);
-<<<<<<< HEAD
         this.mqttClientFactory = () -> new MQTTClient(MQTTClient.Config.builder()
                 .brokerUri(brokerUri)
                 .clientId(clientId)
@@ -115,53 +114,7 @@
                 .mqttClientKeyStore(mqttClientKeyStore)
                 .executorService(executorService)
                 .build());
-
-        // handle configuration changes
-        Topics mappingConfigTopics = topics.lookupTopics(BridgeConfig.PATH_MQTT_TOPIC_MAPPING);
-        topics.lookupTopics(KernelConfigResolver.CONFIGURATION_CONFIG_KEY).subscribe((what, child) -> {
-            // initialization
-            if (child == null) {
-                onMqttTopicMappingChange(mappingConfigTopics);
-                return;
-            }
-
-            // ignore irrelevant changes
-            if (what == WhatHappened.timestampUpdated || what == WhatHappened.interiorAdded) {
-                return;
-            }
-
-            // handle mqtt topic mapping changes dynamically
-            if (child.childOf(BridgeConfig.KEY_MQTT_TOPIC_MAPPING)) {
-                onMqttTopicMappingChange(mappingConfigTopics);
-                return;
-            }
-
-            // otherwise, reinstall to completely refresh this plugin
-            requestReinstall();
-        });
-    }
-
-    private void onMqttTopicMappingChange(Topics mappingConfigTopics) {
-        if (mappingConfigTopics.isEmpty()) {
-            topicMapping.updateMapping(Collections.emptyMap());
-            return;
-        }
-
-        try {
-            Map<String, TopicMapping.MappingEntry> mapping = OBJECT_MAPPER
-                    .convertValue(mappingConfigTopics.toPOJO(),
-                            new TypeReference<Map<String, TopicMapping.MappingEntry>>() {
-                            });
-            logger.atInfo().kv("mapping", mapping).log("Updating mapping");
-            topicMapping.updateMapping(mapping);
-        } catch (IllegalArgumentException e) {
-            // Currently, Nucleus spills all exceptions in std err which junit consider failures
-            serviceErrored(e);
-        }
-=======
-        this.mqttClientFactory = () -> new MQTTClient(brokerUri, clientId, mqttClientKeyStore, executorService);
         this.configurationChangeHandler = new ConfigurationChangeHandler();
->>>>>>> 4cf1130b
     }
 
     @Override
